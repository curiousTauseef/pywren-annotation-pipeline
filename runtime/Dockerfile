--- conflicted
+++ resolved
@@ -11,26 +11,6 @@
         httplib2==0.13.0 \
         kafka_python==1.4.6 \
         lxml==4.3.1 \
-<<<<<<< HEAD
-        python-dateutil==2.7.5 \
-	    pika==0.13.1 \
-	    flask==1.1.1 \
-	    gevent==1.4.0 \
-	    ibm-cos-sdk==2.5.3 \
-	    redis==3.3.8 \
-	    requests \
-	    numpy==1.17.2 \
-	    # Modules for annotation-pipeline:
-	    cpyMSpec==0.3.5 \
-	    pyMSpec==0.1.2 \
-	    cpyImagingMSpec==0.2.4 \
-	    pyImagingMSpec==0.1.4 \
-	    pandas==0.25.1 \
-	    scipy==1.3.1 \
-	    msgpack-numpy==0.4.4.3 \
-	    pyimzML==1.3.0
-
-=======
         python-dateutil==2.8.0 \
         pika==0.13.1 \
         flask==1.1.1 \
@@ -47,8 +27,8 @@
         pandas==0.25.1 \
         scipy==1.3.1 \
         msgpack==0.6.2 \
-        msgpack-numpy==0.4.4.3
->>>>>>> 3b59dad4
+        msgpack-numpy==0.4.4.3 \
+	    pyimzML==1.3.0
 
 # create action working directory
 RUN mkdir -p /action \
